#include <Wire.h>

#include "humiditySensor.h"
#include "accelerometer.h"

// Specify data and clock connections
const int term_dataPin = 51; //PB2
const int term_clockPin = 53; //PB0
//const int term_vcc = 52; //PB1

const int light_vcc = 50;

// Specify signal connections
const int pir_signal = 49;
const int light_signal = 0; //anolog

// script setup parameters
const int readSpeed = 1; //time between reading individual chars
const int debugSpeed = 0; //time between reading and reply-ing used for debug
const int resetSpeed = 1; //time for the connection to reset
const int calibrationTime = 2; //setup wait period


float temp_c;
float humidity;
int light;
int buffer[3];
int bufferLen = 0;
int lightCounter = 0;
int accCounter = 100;
int accPeriod = 10;


//runs constructor to make opjebt test of class tempHumid from humiditySensor.h
<<<<<<< HEAD
TempHumid test (term_dataPin, term_clockPin);
//Accelerometer accl;


void setup()
{ 
   Serial.begin(9600); // Open serial connection to report values to host
   Serial.println("Starting up");
     
   //give the pir sensor some time to calibrate
   delay(2000);
   Serial.println("Done with startup");
}
=======
TempHumid thSen (term_dataPin, term_clockPin);
Accelerometer acSen;
>>>>>>> f5bc477c

void readTemp(){
  // Read values from the sensor
  temp_c = thSen.readTemperatureC();
  humidity = thSen.readHumidity();
  
  // Print the values to the serial port
  Serial.print("r");
  Serial.print("t");
  Serial.print(temp_c);
  Serial.print("h");
  Serial.print(humidity);
  Serial.print("\n");
  }
  

void readLight(){
    light = analogRead(light_signal);    // read the input pin
    Serial.print("l");//r to signal this is specially requested data
    Serial.print(light);

/*    Serial.print("\n"); */
}

void readRoomSensors(){
  // Read values from the sensor
  temp_c = thSen.readTemperatureC();
  humidity = thSen.readHumidity();    
  light = analogRead(light_signal);    // read the input pin

  Serial.print("t");
  Serial.print(temp_c);
  Serial.print("h");
  Serial.print(humidity);
  Serial.print("l");  
  Serial.print(light);
  Serial.print("\n");
  }

<<<<<<< HEAD
//void readAcc(){
//  Serial.print("started bad sensors readout speed");
//  accl.readOut();
//}
=======
void readAcc(){
  Serial.print("started bad sensors readout speed");
  acSen.readOut();
}
>>>>>>> f5bc477c


void setup()
{ 
   Serial.begin(9600); // Open serial connection to report values to host
   delay(10000);
   Serial.println("Starting up");
     
   //give the pir sensor some time to calibrate
   delay(2000);
}


void loop(){
  // serial read section
  while (Serial.available()){ // this will be skipped if no data present, leading to
                              // the code sitting in the delay function below
    delay(readSpeed);  //delay to allow buffer to fill 
    if (Serial.available() >0)
    {
      int c = Serial.read(); //gets one byte from serial buffer
      if (c == 99){
        break;
      }
      buffer[bufferLen] = c;
      bufferLen++;
    }
  }

  if (bufferLen >0) {
    switch(buffer[0]) {
      case 48:
        switch(buffer[1]){
          case 48:
            readRoomSensors();
            break;
          case 49:
            readTemp();            
            break;
          case 50:
            accPeriod = 10;            
            break;
          default:
            Serial.print("error not a sensor\n");
            break;
        }//switch
        break;
      case 49:
        Serial.print("doing motor shit\n");   
        break;   
      default:
        Serial.print("error not a sensor/motor command\n");
        break;
    }    
  }//if

  bufferLen = 0;//empty the string*/
  thSen.readPIR();

  if (lightCounter > 10) {
    readLight();  
    lightCounter = 0;
    }
  if (accCounter > accPeriod) {
    accCounter = 0;
    //readAcc();
    }
  
  lightCounter++;
  accCounter++;
  
  delay(resetSpeed);
}<|MERGE_RESOLUTION|>--- conflicted
+++ resolved
@@ -32,9 +32,8 @@
 
 
 //runs constructor to make opjebt test of class tempHumid from humiditySensor.h
-<<<<<<< HEAD
-TempHumid test (term_dataPin, term_clockPin);
-//Accelerometer accl;
+TempHumid thSen (term_dataPin, term_clockPin);
+//Accelerometer acSen;
 
 
 void setup()
@@ -46,10 +45,7 @@
    delay(2000);
    Serial.println("Done with startup");
 }
-=======
-TempHumid thSen (term_dataPin, term_clockPin);
-Accelerometer acSen;
->>>>>>> f5bc477c
+
 
 void readTemp(){
   // Read values from the sensor
@@ -89,17 +85,11 @@
   Serial.print("\n");
   }
 
-<<<<<<< HEAD
+
 //void readAcc(){
 //  Serial.print("started bad sensors readout speed");
-//  accl.readOut();
+//  acSen.readOut();
 //}
-=======
-void readAcc(){
-  Serial.print("started bad sensors readout speed");
-  acSen.readOut();
-}
->>>>>>> f5bc477c
 
 
 void setup()
