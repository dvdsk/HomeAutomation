--- conflicted
+++ resolved
@@ -33,15 +33,11 @@
         light_name: &str,
         needed: &Lamp,
     ) -> Result<(), ClientError> {
-<<<<<<< HEAD
         // TODO: Can we not send all the json for each lamp in one go? I
         // remember you told me something about this but I forgot what it was.
         // Might be useful to have a line documenting that here. <11-11-24,
         // dvdsk> 
-        for payload in needed_state.to_payloads() {
-=======
         for payload in needed.to_payloads() {
->>>>>>> 07f870ac
             self.set(light_name, &payload).await?;
         }
         Ok(())
