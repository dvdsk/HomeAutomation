--- conflicted
+++ resolved
@@ -67,18 +67,20 @@
 																						//drop in the bathroom
 }
 
+
 //wakeup config
-<<<<<<< HEAD
-constexpr int WAKEUP_DURATION_MIN = 15; //minutes
-constexpr int WAKEUP_DURATION = WAKEUP_DURATION_MIN*60; 	//sec
-=======
-constexpr int WAKEUP_DURATION = 1*60; 	//sec
+constexpr int WAKEUP_DURATION_MIN = 15; 	//sec
+#ifdef DEBUG
+	constexpr int WAKEUP_DURATION = 10; 	//sec //FIXME //TODO
+#else
+	constexpr int WAKEUP_DURATION = WAKEUP_DURATION_MIN*60; 	//sec
+#endif
+constexpr int UPDATEPERIOD = std::max(1, WAKEUP_DURATION/400);
 
 constexpr int DOORLAMPON = 			(int)(WAKEUP_DURATION/5); 	//sec
 constexpr int ALLLAMPSON = 			(int)(WAKEUP_DURATION/3);		//sec
 constexpr int WAKEUP_MUSIC_ON = (int)(WAKEUP_DURATION/2);		//sec
 
->>>>>>> d5fd530e
 constexpr int BRI_MAX = 254;
 constexpr float BRI_PER_SEC = 254/WAKEUP_DURATION;
 constexpr int CT_MIN = 153; 	//coldest
@@ -88,6 +90,14 @@
 constexpr int VOL_MAX = 50; //%
 constexpr float VOL_PER_SEC = ((float)(VOL_MAX-VOL_MIN))/
 ((float)(WAKEUP_DURATION - WAKEUP_MUSIC_ON));
+
+//FIXME new
+constexpr int BRI_PER_Ks = 1000*254/WAKEUP_DURATION; //Ks kiloSecond
+constexpr int CT_PER_Ks = (1000*(CT_MAX-CT_MIN)) /WAKEUP_DURATION;
+constexpr int VOL_PER_Ks = (1000*(VOL_MAX-VOL_MIN)) /(WAKEUP_DURATION - WAKEUP_MUSIC_ON);
+
+
+
 
 
 namespace lght {//lightvalues
