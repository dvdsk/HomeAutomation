#include "mainServer.h"

const char* orderRecieved = "<html><body>Order recieved.</body></html>";
const char* unknown_page = "<html><body>A secret.</body></html>";
const char* ok = "OK";

int print_out_key (void *cls, enum MHD_ValueKind kind, 
                   const char *key, const char *value)
{
  printf ("%s: %s\n", key, value);
  return MHD_YES;
}

inline int authorised_connection(struct MHD_Connection* connection){
  bool fail = true;
  char* pass = nullptr;
  char* user = MHD_basic_auth_get_username_password(connection, &pass);
  fail = ( (user == nullptr) ||
         (0 != strcmp(user, config::HTTPSERVER_USER)) ||
         (0 != strcmp(pass, config::HTTPSERVER_PASS)) );  
  free(user);
  free(pass);// cant use delete here as MHD uses malloc internally

  return !fail;
}


inline void convert_arguments(void* cls, TelegramBot*& bot, HttpState*& httpState, 
	SignalState*& signalState, WebGraph*& webGraph){
	void** arrayOfPointers;
	void* element1;
	void* element2;
	void* element3;
	void* element4;

	//convert arguments back (hope this optimises well),
	//this gives us access to all the classes below with all threads
	//having the same functions and variables availible.
	arrayOfPointers = (void**)cls;
	element1 = (void*)*(arrayOfPointers+0);
	element2 = (void*)*(arrayOfPointers+1);
	element3 = (void*)*(arrayOfPointers+2);
	element4 = (void*)*(arrayOfPointers+3);
	bot = (TelegramBot*)element1;
	httpState = (HttpState*)element2;
	signalState = (SignalState*)element3;
	webGraph = (WebGraph*)element4; 
	return;																		 
}

int answer_to_connection(void* cls,struct MHD_Connection* connection, const char* url,
		                     const char* method, const char* version, const char* upload_data,
		                     size_t* upload_data_size, void** con_cls) {
  int ret;
  struct MHD_Response* response;  
	struct connection_info_struct* con_info;
	std::string pageString; //TODO change plotting platforms to get rid of this
	char* page;

	TelegramBot* bot;
	HttpState* httpState;
	SignalState* signalState;
	WebGraph* webGraph;
	convert_arguments(cls, bot, httpState, signalState, webGraph);

	#ifdef DEBUG
	printf ("New %s request for %s using version %s\n", method, url, version);
	#endif

  //if start of connection, remember connection and store usefull info about
	//connection if post create post processor.
  if (NULL == *con_cls) {
		con_info = new connection_info_struct;
 		con_info->answerstring = nullptr;
		
		//set up post processor if post request
		if(0 == strcmp (method, MHD_HTTP_METHOD_POST)){
			con_info->postprocessor = MHD_create_post_processor(connection, 
			config::POSTBUFFERSIZE, iterate_post, (void *) con_info);
			con_info->connectiontype = POST;
		}
		//als geen post request set connectiontype to GET
		else con_info->connectiontype = GET;
		
		//in all cases make sure con_cls has a value 
		*con_cls = (void*)con_info;
    return MHD_YES;
  }
  
  //correct password, repond dependig on url
  if (authorised_connection(connection)){
    
    if (0 == strcmp (method, "GET")){
			std::cout<<"url: "<<url<<"\n";
      //create diffrent pages (responses) to different url's
				//if its a state switch command send it to state for processing
				if(url[1] == '|'){		
	
					httpState->m.lock();//lock to indicate new value in url
					httpState->url = url;
					httpState->updated = true;//is atomic
					signalState->runUpdate();

					response = MHD_create_response_from_buffer(strlen (unknown_page), 
					           (void *) orderRecieved, MHD_RESPMEM_PERSISTENT); 
				}
				//else request for data
				else if(0 == strcmp(url, "/dygraph.css")){
					page = webGraph->dyCss;
					response = MHD_create_response_from_buffer(strlen (page), (void *) page, 
				             MHD_RESPMEM_PERSISTENT);
				}
				else if(0 == strcmp(url, "/dygraph.js")){
					page = webGraph->dyjs;
					response = MHD_create_response_from_buffer(strlen (page), (void *) page, 
									   MHD_RESPMEM_PERSISTENT);
				}				
				else if(0 == strcmp(url, "/graph2")){
					pageString = webGraph->dy_mainPage();
					response = MHD_create_response_from_buffer(pageString.length(), 
             	       (void *) pageString.c_str(), MHD_RESPMEM_MUST_COPY);
				}
				else if(0 == strcmp(url, "/graph3")){
					pageString = *webGraph->plotly_mainPage();	
					response = MHD_create_response_from_buffer(pageString.length(), 
             	       (void *) pageString.c_str(), MHD_RESPMEM_MUST_COPY);
				}
				else if(0 == strcmp(url, "/graph4")){
					pageString = *webGraph->bathroomSensors();	
					response = MHD_create_response_from_buffer(pageString.length(), 
             	       (void *) pageString.c_str(), MHD_RESPMEM_MUST_COPY);
				}
<<<<<<< HEAD
				else if(0 == strcmp(url, "/listData")){
					pageString = *webGraph->listSensors();	
=======
				else if(0 == strcmp(url, "/bathRoomJS")){
					pageString = *webGraph->bathRoomJS();	
>>>>>>> 5e3b742e
					response = MHD_create_response_from_buffer(pageString.length(), 
             	       (void *) pageString.c_str(), MHD_RESPMEM_MUST_COPY);
				}
				else{
					response = MHD_create_response_from_buffer(strlen (unknown_page), 
					           (void *) unknown_page, MHD_RESPMEM_PERSISTENT);
				}
    //prepare respons to be send to server
    ret = MHD_queue_response(connection, MHD_HTTP_OK, response);
    }
    
    else if (0 == strcmp (method, "POST")) {     
			struct connection_info_struct* con_info = (connection_info_struct*)*con_cls;

      if (*upload_data_size != 0)	{
				
        MHD_post_process(con_info->postprocessor, upload_data,
                         *upload_data_size);
        *upload_data_size = 0;
        return MHD_YES;
      }
			else if (nullptr != con_info->answerstring){
				response = MHD_create_response_from_buffer(strlen(ok),
        (void *) ok, MHD_RESPMEM_PERSISTENT);  
				ret = MHD_queue_response(connection, MHD_HTTP_OK, response); 
			}
    }
    
  //incorrect password, present go away page
  }
  else {
    const char* page = "<html><body>Incorrect password.</body></html>";  
    response = MHD_create_response_from_buffer(strlen (page), (void*) page, 
	       MHD_RESPMEM_PERSISTENT);
    ret = MHD_queue_basic_auth_fail_response(connection, "test", response);  
  }
 
  MHD_destroy_response(response); //free memory of the respons
  return ret;
}

static int iterate_post(void *coninfo_cls, enum MHD_ValueKind kind, const char *key,
												const char *filename, const char *content_type,
												const char *transfer_encoding, const char *data, 
												uint64_t off, size_t size) {

	const char* answerstring = "nice post!";
  struct connection_info_struct* con_info = (connection_info_struct*)coninfo_cls;

  if (0 == strcmp (key, "minTillAlarm")) {
    if ((size > 0) && (size <= config::MAXNAMESIZE)) {
			con_info->postKey = MINTILLALARM;
			std::cout<<"set the key\n";

			con_info->data = new char[size+1];
			memcpy(con_info->data, data, size);
			con_info->data[size] = '\0';

			con_info->answerstring = new char[sizeof(answerstring)]; 
			memcpy(con_info->answerstring, answerstring, sizeof(*answerstring));  
    } 
    else con_info->answerstring = nullptr;  
		return MHD_NO;//inform postprocessor no further call to this func are needed
  }
	else con_info->answerstring = nullptr; 
  return MHD_YES;
}


void request_completed(void *cls, struct MHD_Connection *connection, 
     		        			 void **con_cls, enum MHD_RequestTerminationCode toe) {
  struct connection_info_struct* con_info = (connection_info_struct*)*con_cls;

  if (NULL == con_info) return;
	//do cleanup for post if the con type was a post
  if (con_info->connectiontype == POST) {
		//CLEANUP POST
		switch(con_info->postKey){
			case MINTILLALARM: 
				std::cout<<"cleaning up post\n";
				int minTillAlarm = atoi(con_info->data);
				delete[] con_info->data;				
				if(minTillAlarm > 0){
					std::cout<<minTillAlarm<<"\n";
					con_info->data = (char*)std::to_string(minTillAlarm-WAKEUP_DURATION_MIN).c_str();
					std::cout<<"con_info->data: "<<con_info->data<<"\n";
					char* argv[] = { (char*)"at", (char*)"now", (char*)"+",  
													 con_info->data, (char*)"minutes", nullptr};
					std::cout<<"shell response: "<<minimalShell(argv, "./homeAutomation startWakeup")<<"\n";
				}	
			break;
		}		
    MHD_destroy_post_processor (con_info->postprocessor);        
    delete[] con_info->answerstring;
  }
  delete con_info;
  *con_cls = NULL;   
}

//used by load_file to find out the file size
//FIXME was static 
long get_file_size (const char *filename)
{
  FILE *fp;

  fp = fopen (filename, "rb");
  if (fp)
    {
      long size;

      if ((0 != fseek (fp, 0, SEEK_END)) || (-1 == (size = ftell (fp))))
        size = 0;

      fclose (fp);

      return size;
    }
  else
    return 0;
}

//used to load the key files into memory
char* load_file(const char* filename) {
  FILE *fp;
  char* buffer;
  unsigned long size;

  size = get_file_size(filename);
  if (0 == size)
    return nullptr;

  fp = fopen(filename, "rb");
  if (!fp)
    return nullptr;

  buffer = new char[size + 1];
  if (!buffer) {
      fclose (fp);
      return nullptr;
  }
  buffer[size] = '\0';

  if (size != fread(buffer, 1, size, fp)) {
      free(buffer);
      buffer = nullptr;
  }

  fclose(fp);
  return buffer;
}



int thread_Https_serv(std::mutex* stop, 
											TelegramBot* bot,
											HttpState* httpState,
											SignalState* signalState,
											PirData* pirData,
											SlowData* slowData){
												
  struct MHD_Daemon* daemon;
  char *key_pem, *cert_pem;

  key_pem = load_file("privkey1.pem");
	cert_pem = load_file("fullchain1.pem");

  //check if key could be read
  if ((key_pem == NULL) || (cert_pem == NULL))
  {
		std::cout<<"\033[1;31mThe key/certificate files could not be read\033[0m\n";
    return 1;
  }

	//create a shared memory space for webpage functions
		std::shared_ptr<WebGraph> webGraph = std::make_shared<WebGraph>(pirData, slowData);


	//make an array of pointers used to pass through to the
	//awnser to connection function (the default handler). This array
	//is read only. The pointers better be in shared memory space for 
	//the awnser function to be able to reach them
	void* arrayOfPointers[4] = {bot, httpState, signalState, webGraph.get()};



  daemon = MHD_start_daemon (MHD_USE_SELECT_INTERNALLY | MHD_USE_SSL | MHD_USE_DEBUG,
														 config::HTTPSERVER_PORT, NULL, NULL,
                             &answer_to_connection, (void*)arrayOfPointers,
														 MHD_OPTION_NOTIFY_COMPLETED, &request_completed, NULL,
                             MHD_OPTION_HTTPS_MEM_KEY, key_pem,
                             MHD_OPTION_HTTPS_MEM_CERT, cert_pem,
                             MHD_OPTION_END);
  
  //check if the server started alright                           
  if(NULL == daemon)
    {
			std::cout<<"\033[1;31mserver could not be started, cleaning up\033[0m\n"
			         <<"\t-check if there is another server running\n";
      //free memory if the server crashed
			delete[] key_pem;
			delete[] cert_pem;	

      return 1;
    }
    
	//for as long as we cant lock stop we keep the server
	//up. Stop is the shutdown signal.
	(*stop).lock();	
	std::cout<<"shutting https server down gracefully\n";
	
  //free memory if the server stops
  MHD_stop_daemon(daemon);
  delete[] key_pem;
  delete[] cert_pem;	
	(*stop).unlock();	  
  return 0;      
}<|MERGE_RESOLUTION|>--- conflicted
+++ resolved
@@ -130,13 +130,11 @@
 					response = MHD_create_response_from_buffer(pageString.length(), 
              	       (void *) pageString.c_str(), MHD_RESPMEM_MUST_COPY);
 				}
-<<<<<<< HEAD
 				else if(0 == strcmp(url, "/listData")){
-					pageString = *webGraph->listSensors();	
-=======
+					pageString = *webGraph->listSensors();
+				}	
 				else if(0 == strcmp(url, "/bathRoomJS")){
 					pageString = *webGraph->bathRoomJS();	
->>>>>>> 5e3b742e
 					response = MHD_create_response_from_buffer(pageString.length(), 
              	       (void *) pageString.c_str(), MHD_RESPMEM_MUST_COPY);
 				}
