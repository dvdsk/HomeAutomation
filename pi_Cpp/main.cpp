--- conflicted
+++ resolved
@@ -97,8 +97,6 @@
 	
 	std::cout<<"cmd interface starting\n";
 	std::this_thread::sleep_for(std::chrono::seconds(1));
-<<<<<<< HEAD
-
 
 	getchar();
 
@@ -106,13 +104,7 @@
 //	CommandLineInterface interface(pirData, slowData, state);
 //	interface.mainMenu();
 
-//	slowData->exportAllSlowData(1492048892, -1);
-=======
-//	CommandLineInterface interface(pirData, slowData, state);
-//	interface.mainMenu();
-
 	getchar();
->>>>>>> 4568dc43
 
 	//shutdown code
 	(*stopHttpServ).unlock();
